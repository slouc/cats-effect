--- conflicted
+++ resolved
@@ -837,7 +837,6 @@
       par(IO.unit)
   }
 
-<<<<<<< HEAD
   implicit def ioConcurrentEffect(implicit cs: ContextShift[IO]): ConcurrentEffect[IO] =
     new IOEffect with ConcurrentEffect[IO] {
       final override def start[A](fa: IO[A]): IO[Fiber[IO, A]] =
@@ -848,31 +847,12 @@
         IO.racePair(fa, fb)
       final override def cancelable[A](k: (Either[Throwable, A] => Unit) => IO[Unit]): IO[A] =
         IO.cancelable(k)
-      final override def runCancelable[A](fa: IO[A])(cb: Either[Throwable, A] => IO[Unit]): IO[CancelToken[IO]] =
+      final override def runCancelable[A](fa: IO[A])(cb: Either[Throwable, A] => IO[Unit]): SyncIO[CancelToken[IO]] =
         fa.runCancelable(cb)
 
       final override def toIO[A](fa: IO[A]): IO[A] = fa
       final override def liftIO[A](ioa: IO[A]): IO[A] = ioa
     }
-=======
-  implicit def ioConcurrentEffect(implicit timer: Timer[IO]): ConcurrentEffect[IO] = new IOEffect with ConcurrentEffect[IO] {
-    final override def start[A](fa: IO[A]): IO[Fiber[IO, A]] =
-      fa.start
-
-    final override def race[A, B](fa: IO[A], fb: IO[B]): IO[Either[A, B]] =
-      IO.race(fa, fb)
-    final override def racePair[A, B](fa: IO[A], fb: IO[B]): IO[Either[(A, Fiber[IO, B]), (Fiber[IO, A], B)]] =
-      IO.racePair(fa, fb)
-
-    final override def cancelable[A](k: (Either[Throwable, A] => Unit) => IO[Unit]): IO[A] =
-      IO.cancelable(k)
-    final override def runCancelable[A](fa: IO[A])(cb: Either[Throwable, A] => IO[Unit]): SyncIO[CancelToken[IO]] =
-      fa.runCancelable(cb)
-
-    final override def toIO[A](fa: IO[A]): IO[A] = fa
-    final override def liftIO[A](ioa: IO[A]): IO[A] = ioa
-  }
->>>>>>> b0dc42e2
 
   implicit def ioParallel(implicit cs: ContextShift[IO]): Parallel[IO, IO.Par] =
     new Parallel[IO, IO.Par] {
