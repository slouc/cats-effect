--- conflicted
+++ resolved
@@ -142,24 +142,6 @@
 
             State(end, registry) = s
 
-<<<<<<< HEAD
-        _ <-
-          if (registry.isEmpty) {
-            F.async_[Unit] { cb =>
-              if (!latch.compareAndSet(null, () => cb(Right(())))) {
-                // state was changed between when we last set the latch and now; complete the callback immediately
-                cb(Right(()))
-              }
-            }
-          } else {
-            registry
-              .toList
-              .traverse_ { case (id, Registration(action, prepareCancel)) =>
-                for {
-                  fiber <- supervisor.supervise(action)
-                  _ <- F.delay(prepareCancel(fiber.cancel))
-                } yield id -> fiber
-=======
             _ <-
               if (registry.isEmpty) {
                 F.async_[Unit] { cb =>
@@ -179,7 +161,6 @@
                       } yield id -> fiber
                   }
                   .uncancelable
->>>>>>> 53714536
               }
           } yield ()
 
