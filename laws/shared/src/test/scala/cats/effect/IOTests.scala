/*
 * Copyright (c) 2017-2018 The Typelevel Cats-effect Project Developers
 *
 * Licensed under the Apache License, Version 2.0 (the "License");
 * you may not use this file except in compliance with the License.
 * You may obtain a copy of the License at
 *
 *     http://www.apache.org/licenses/LICENSE-2.0
 *
 * Unless required by applicable law or agreed to in writing, software
 * distributed under the License is distributed on an "AS IS" BASIS,
 * WITHOUT WARRANTIES OR CONDITIONS OF ANY KIND, either express or implied.
 * See the License for the specific language governing permissions and
 * limitations under the License.
 */

package cats
package effect

import java.util.concurrent.atomic.AtomicInteger
import cats.effect.internals.{Callback, IOPlatform}
import cats.effect.laws.discipline.ConcurrentEffectTests
import cats.effect.laws.discipline.arbitrary._
import cats.implicits._
import cats.kernel.laws.discipline.MonoidTests
import cats.laws._
import cats.laws.discipline._
import org.scalacheck._
import scala.concurrent.{Future, Promise}
import scala.concurrent.duration._
import scala.util.{Failure, Success}


class IOTests extends BaseTestsSuite {
  checkAllAsync("IO", implicit ec => ConcurrentEffectTests[IO].concurrentEffect[Int, Int, Int])
  checkAllAsync("IO", implicit ec => MonoidTests[IO[Int]].monoid)
  checkAllAsync("IO", implicit ec => SemigroupKTests[IO].semigroupK[Int])

  checkAllAsync("IO.Par", implicit ec => ApplicativeTests[IO.Par].applicative[Int, Int, Int])
  checkAllAsync("IO", implicit ec => ParallelTests[IO, IO.Par].parallel[Int, Int])

  checkAllAsync("IO(defaults)", implicit ec => {
    implicit val ioEffect = IOTests.ioEffectDefaults
    ConcurrentEffectTests[IO].concurrentEffect[Int, Int, Int]
  })

  test("IO.Par's applicative instance is different") {
    implicitly[Applicative[IO]] shouldNot be(implicitly[Applicative[IO.Par]])
  }

  test("defer evaluation until run") {
    var run = false
    val ioa = IO { run = true }
    run shouldEqual false
    ioa.unsafeRunSync()
    run shouldEqual true
  }

  testAsync("throw in register is fail") { implicit ec =>
    Prop.forAll { e: Throwable =>
      IO.async[Unit](_ => throw e) <-> IO.raiseError(e)
    }
  }

  testAsync("thrown exceptions after callback was called once are re-thrown") { implicit ec =>
    val dummy = new RuntimeException("dummy")
    val io = IO.async[Int] { cb =>
      cb(Right(10))
      throw dummy
    }

    var effect: Option[Either[Throwable, Int]] = None
    val sysErr = catchSystemErr {
      io.unsafeRunAsync { v => effect = Some(v) }
      ec.tick()
    }

    effect shouldEqual Some(Right(10))
    sysErr should include("dummy")
  }

  test("catch exceptions within main block") {
    case object Foo extends Exception

    val ioa = IO { throw Foo }

    ioa.attempt.unsafeRunSync() should matchPattern {
      case Left(Foo) => ()
    }
  }

  test("unsafeToFuture can yield immediate successful future") {
    val expected = IO(1).unsafeToFuture()
    expected.value shouldEqual Some(Success(1))
  }

  test("unsafeToFuture can yield immediate failed future") {
    val dummy = new RuntimeException("dummy")
    val expected = IO.raiseError(dummy).unsafeToFuture()
    expected.value shouldEqual Some(Failure(dummy))
  }

  test("fromEither handles Throwable in Left Projection") {
    case object Foo extends Exception
    val e : Either[Throwable, Nothing] = Left(Foo)

    IO.fromEither(e).attempt.unsafeRunSync() should matchPattern {
      case Left(Foo) => ()
    }
  }

  test("fromEither handles a Value in Right Projection") {
    case class Foo(x: Int)
    val e : Either[Throwable, Foo] = Right(Foo(1))

    IO.fromEither(e).attempt.unsafeRunSync() should matchPattern {
      case Right(Foo(_)) => ()
    }
  }

  testAsync("shift works for success (via Timer)") { implicit ec =>
    val expected = IO.shift.flatMap(_ => IO(1)).unsafeToFuture()
    expected.value shouldEqual None

    ec.tick()
    expected.value shouldEqual Some(Success(1))
  }

  testAsync("shift works for success (via ExecutionContext)") { ec =>
    val expected = IO.shift(ec).flatMap(_ => IO(1)).unsafeToFuture()
    expected.value shouldEqual None

    ec.tick()
    expected.value shouldEqual Some(Success(1))
  }


  testAsync("shift works for failure (via Timer)") { implicit ec =>
    val dummy = new RuntimeException("dummy")

    val expected = IO.shift.flatMap(_ => IO.raiseError(dummy)).unsafeToFuture()
    expected.value shouldEqual None

    ec.tick()
    expected.value shouldEqual Some(Failure(dummy))
  }

  testAsync("Async.shift[IO]") { implicit ec =>
    val f = Async.shift[IO](ec).unsafeToFuture()
    f.value shouldEqual None
    ec.tick()
    f.value shouldEqual Some(Success(()))
  }

  testAsync("shift works for failure (via ExecutionContext)") { ec =>
    val dummy = new RuntimeException("dummy")

    val expected = IO.shift(ec).flatMap(_ => IO.raiseError(dummy)).unsafeToFuture()
    expected.value shouldEqual None

    ec.tick()
    expected.value shouldEqual Some(Failure(dummy))
  }

  testAsync("IO.sleep") { ec =>
    implicit val timer = ec.timer[IO]

    val io = IO.sleep(10.seconds) *> IO(1 + 1)
    val f = io.unsafeToFuture()

    ec.tick()
    f.value shouldEqual None
    ec.tick(9.seconds)
    f.value shouldEqual None
    ec.tick(1.second)
    f.value shouldEqual Some(Success(2))
  }

  testAsync("IO.async protects against multiple callback calls") { implicit ec =>
    val effect = new AtomicInteger()

    val io = IO.async[Int] { cb =>
      // Calling callback twice
      cb(Right(10))
      cb(Right(20))
    }

    io.unsafeRunAsync {
      case Right(v) => effect.addAndGet(v)
      case Left(ex) => throw ex
    }

    ec.tick()
    effect.get shouldEqual 10
  }

  testAsync("IO.async protects against thrown exceptions") { implicit ec =>
    val dummy = new RuntimeException("dummy")
    val io = IO.async[Int] { _ => throw dummy }
    val f = io.unsafeToFuture()

    ec.tick()
    f.value shouldEqual Some(Failure(dummy))
  }

  testAsync("IO.async does not break referential transparency") { implicit ec =>
    val io = IO.async[Int](_(Right(10)))
    val sum = for (a <- io; b <- io; c <- io) yield a + b + c
    val f = sum.unsafeToFuture()

    ec.tick()
    f.value shouldEqual Some(Success(30))
  }

  testAsync("fromFuture works for values") { implicit ec =>
    check { (a: Int, f: Int => Long) =>
      IO.fromFuture(IO(Future(f(a)))) <-> IO(f(a))
    }
  }

  testAsync("fromFuture works for successful completed futures") { implicit ec =>
    check { (a: Int) =>
      IO.fromFuture(IO.pure(Future.successful(a))) <-> IO.pure(a)
    }
  }

  testAsync("fromFuture works for exceptions") { implicit ec =>
    check { (ex: Throwable) =>
      val io = IO.fromFuture[Int](IO(Future(throw ex)))
      io <-> IO.raiseError[Int](ex)
    }
  }

  testAsync("fromFuture works for failed completed futures") { implicit ec =>
    check { (ex: Throwable) =>
      IO.fromFuture[Int](IO.pure(Future.failed(ex))) <-> IO.raiseError[Int](ex)
    }
  }

  testAsync("fromFuture protects against user code") { implicit ec =>
    check { (ex: Throwable) =>
      val io = IO.fromFuture[Int](IO(throw ex))
      io <-> IO.raiseError[Int](ex)
    }
  }

  testAsync("fromFuture suspends side-effects") { implicit ec =>
    check { (a: Int, f: (Int, Int) => Int, g: (Int, Int) => Int) =>
      var effect = a
      val io1 = IO.fromFuture(IO(Future { effect = f(effect, a) }))
      val io2 = IO.fromFuture(IO(Future { effect = g(effect, a) }))

      io2.flatMap(_ => io1).flatMap(_ => io2) <-> IO(g(f(g(a, a), a), a))
    }
  }

  testAsync("attempt flatMap loop") { implicit ec =>
    def loop[A](source: IO[A], n: Int): IO[A] =
      source.attempt.flatMap {
        case Right(a) =>
          if (n <= 0) IO.pure(a)
          else loop(source, n - 1)
        case Left(e) =>
          IO.raiseError(e)
      }

    val f = loop(IO("value"), 10000).unsafeToFuture()

    ec.tick()
    f.value shouldEqual Some(Success("value"))
  }

  testAsync("attempt foldLeft sequence") { implicit ec =>
    val count = 10000
    val loop = (0 until count).foldLeft(IO(0)) { (acc, _) =>
      acc.attempt.flatMap {
        case Right(x) => IO.pure(x + 1)
        case Left(e) => IO.raiseError(e)
      }
    }

    val f = loop.unsafeToFuture()

    ec.tick()
    f.value shouldEqual Some(Success(count))
  }

  testAsync("IO(throw ex).attempt.map") { implicit ec =>
    val dummy = new RuntimeException("dummy")
    val io = IO[Int](throw dummy).attempt.map {
      case Left(`dummy`) => 100
      case _ => 0
    }

    val f = io.unsafeToFuture(); ec.tick()
    f.value shouldEqual Some(Success(100))
  }

  testAsync("IO(throw ex).flatMap.attempt.map") { implicit ec =>
    val dummy = new RuntimeException("dummy")
    val io = IO[Int](throw dummy).flatMap(IO.pure).attempt.map {
      case Left(`dummy`) => 100
      case _ => 0
    }

    val f = io.unsafeToFuture(); ec.tick()
    f.value shouldEqual Some(Success(100))
  }

  testAsync("IO(throw ex).map.attempt.map") { implicit ec =>
    val dummy = new RuntimeException("dummy")
    val io = IO[Int](throw dummy).map(x => x).attempt.map {
      case Left(`dummy`) => 100
      case _ => 0
    }

    val f = io.unsafeToFuture(); ec.tick()
    f.value shouldEqual Some(Success(100))
  }

  testAsync("IO.async.attempt.map") { implicit ec =>
    val dummy = new RuntimeException("dummy")
    val source = IO.async[Int] { callback =>
      ec.execute(new Runnable {
        def run(): Unit =
          callback(Left(dummy))
      })
    }

    val io = source.attempt.map {
      case Left(`dummy`) => 100
      case _ => 0
    }

    val f = io.unsafeToFuture(); ec.tick()
    f.value shouldEqual Some(Success(100))
  }

  testAsync("IO.async.flatMap.attempt.map") { implicit ec =>
    val dummy = new RuntimeException("dummy")
    val source = IO.async[Int] { callback =>
      ec.execute(new Runnable {
        def run(): Unit =
          callback(Left(dummy))
      })
    }

    val io = source.flatMap(IO.pure).attempt.map {
      case Left(`dummy`) => 100
      case _ => 0
    }

    val f = io.unsafeToFuture(); ec.tick()
    f.value shouldEqual Some(Success(100))
  }

  testAsync("IO.async.attempt.flatMap") { implicit ec =>
    val dummy = new RuntimeException("dummy")
    val source = IO.async[Int] { callback =>
      ec.execute(new Runnable {
        def run(): Unit =
          callback(Left(dummy))
      })
    }

    val io = source.attempt.flatMap {
      case Left(`dummy`) => IO.pure(100)
      case _ => IO.pure(0)
    }

    val f = io.unsafeToFuture(); ec.tick()
    f.value shouldEqual Some(Success(100))
  }

  def repeatedTransformLoop[A](n: Int, io: IO[A]): IO[A] =
    io.to[IO].flatMap { x =>
      if (n <= 0) IO.pure(x).to[IO]
      else repeatedTransformLoop(n - 1, io)
    }

  testAsync("io.to[IO] <-> io") { implicit ec =>
    check { (io: IO[Int]) => io.to[IO] <-> io }
  }

  testAsync("sync.to[IO] is stack-safe") { implicit ec =>
    // Override default generator to only generate
    // synchronous instances that are stack-safe
    implicit val arbIO = Arbitrary(genSyncIO[Int])

    check { (io: IO[Int]) =>
      repeatedTransformLoop(10000, io) <-> io
    }
  }

  testAsync("async.to[IO] is stack-safe if the source is") { implicit ec =>
    // Stack-safe async IO required
    def async(a: Int) = IO.async[Int] { cb =>
      ec.execute(new Runnable {
        def run(): Unit =
          cb(Right(a))
      })
    }

    val f = repeatedTransformLoop(10000, async(99)).unsafeToFuture()
    ec.tick()
    f.value shouldEqual Some(Success(99))
  }

  testAsync("io.attempt.to[IO] <-> io.attempt") { implicit ec =>
    check { (io: IO[Int]) =>
      val fa = io.attempt
      fa.to[IO] <-> fa
    }
  }

  testAsync("io.handleError(f).to[IO] <-> io.handleError(f)") { implicit ec =>
    val F = implicitly[Sync[IO]]

    check { (io: IO[Int], f: Throwable => IO[Int]) =>
      val fa = F.handleErrorWith(io)(f)
      fa.to[IO] <-> fa
    }
  }

  test("unsafeRunTimed throws for raiseError") {
    class DummyException extends RuntimeException("dummy")
    val dummy = new DummyException
    val err = IO.raiseError(dummy)
    intercept[DummyException] { err.unsafeRunTimed(Duration.Inf) }
  }

  test("unsafeRunTimed on flatMap chain") {
    val io = (0 until 100).foldLeft(IO(0))((io, _) => io.flatMap(x => IO.pure(x + 1)))
    io.unsafeRunSync() shouldEqual 100
  }

  test("unsafeRunTimed loop protects against user error in flatMap") {
    val dummy = new RuntimeException("dummy")
    val io = IO(1).flatMap(_ => throw dummy).attempt
    io.unsafeRunSync() shouldEqual Left(dummy)
  }

  test("unsafeRunTimed loop protects against user error in handleError") {
    val F = implicitly[Sync[IO]]
    val dummy1 = new RuntimeException("dummy1")
    val dummy2 = new RuntimeException("dummy2")

    val io = F.handleErrorWith(IO.raiseError(dummy1))(_ => throw dummy2).attempt
    io.unsafeRunSync() shouldEqual Left(dummy2)
  }

  test("suspend with unsafeRunSync") {
    val io = IO.suspend(IO(1)).map(_ + 1)
    io.unsafeRunSync() shouldEqual 2
  }

  test("map is stack-safe for unsafeRunSync") {
    import IOPlatform.{fusionMaxStackDepth => max}
    val f = (x: Int) => x + 1
    val io = (0 until (max * 10000)).foldLeft(IO(0))((acc, _) => acc.map(f))

    io.unsafeRunSync() shouldEqual max * 10000
  }

  testAsync("parMap2 for successful values") { implicit ec =>
    val io1 = IO.shift *> IO.pure(1)
    val io2 = IO.shift *> IO.pure(2)

    val io3 = (io1, io2).parMapN(_ + _)
    val f = io3.unsafeToFuture()
    ec.tick()
    f.value shouldEqual Some(Success(3))
  }

  testAsync("parMap2 can fail for one") { implicit ec =>
    val dummy = new RuntimeException("dummy")
    val io1 = IO.shift *> IO.pure(1)
    val io2 = IO.shift *> IO.raiseError[Int](dummy)

    val io3 = (io1, io2).parMapN(_ + _)
    val f1 = io3.unsafeToFuture()

    ec.tick()
    f1.value shouldEqual Some(Failure(dummy))

    val io4 = (io2, io1).parMapN(_ + _)
    val f2 = io4.unsafeToFuture()

    ec.tick()
    f2.value shouldEqual Some(Failure(dummy))
  }

  testAsync("parMap2 can fail for both, with left failing first") { implicit ec =>
    val error = catchSystemErr {
      val dummy1 = new RuntimeException("dummy1")
      val dummy2 = new RuntimeException("dummy2")

      val io1 = IO.raiseError[Int](dummy1)
      val io2 = IO.shift *> IO.raiseError[Int](dummy2)
      val io3 = (io1, io2).parMapN(_ + _)

      val f1 = io3.unsafeToFuture()
      ec.tick()
      f1.value shouldBe Some(Failure(dummy1))
    }

    error should include("dummy2")
  }

  testAsync("parMap2 can fail for both, with right failing first") { implicit ec =>
    val error = catchSystemErr {
      val dummy1 = new RuntimeException("dummy1")
      val dummy2 = new RuntimeException("dummy2")

      val io1 = IO.shift *> IO.raiseError[Int](dummy1)
      val io2 = IO.raiseError[Int](dummy2)
      val io3 = (io1, io2).parMapN(_ + _)

      val f1 = io3.unsafeToFuture()
      ec.tick()
      f1.value shouldBe Some(Failure(dummy2))
    }

    error should include("dummy1")
  }

  testAsync("parMap2 is stack safe") { implicit ec =>
    val count = if (IOPlatform.isJVM) 100000 else 5000
    val io = (0 until count).foldLeft(IO(0))((acc, e) => (acc, IO(e)).parMapN(_ + _))

    val f = io.unsafeToFuture()
    f.value shouldEqual Some(Success(count * (count - 1) / 2))
  }

  testAsync("parMap2 cancels first, when second terminates in error") { implicit ec =>
    val dummy = new RuntimeException("dummy")
    var wasCanceled = false

    val io1 = IO.cancelable[Int](_ => IO { wasCanceled = true })
    val io2 = IO.shift *> IO.raiseError[Int](dummy)

    val f = (io1, io2).parMapN((_, _) => ()).unsafeToFuture()
    ec.tick()

    wasCanceled shouldBe true
    f.value shouldBe Some(Failure(dummy))
  }

  testAsync("parMap2 cancels second, when first terminates in error") { implicit ec =>
    val dummy = new RuntimeException("dummy")
    var wasCanceled = false

    val io1 = IO.shift *> IO.raiseError[Int](dummy)
    val io2 = IO.cancelable[Int](_ => IO { wasCanceled = true })

    val f = (io1, io2).parMapN((_, _) => ()).unsafeToFuture()
    ec.tick()

    wasCanceled shouldBe true
    f.value shouldBe Some(Failure(dummy))
  }

  testAsync("IO.cancelable IOs can be canceled") { implicit ec =>
    var wasCanceled = false
    val p = Promise[Int]()

    val io1 = IO.shift *> IO.cancelable[Int](_ => IO { wasCanceled = true })
    val cancel = io1.unsafeRunCancelable(Callback.promise(p))

    cancel()
    // Signal not observed yet due to IO.shift
    wasCanceled shouldBe false

    ec.tick()
    wasCanceled shouldBe true
    p.future.value shouldBe None
  }

<<<<<<< HEAD
  testAsync("IO#redeem(throw, f) <-> IO#map") { implicit ec =>
    check { (io: IO[Int], f: Int => Int) =>
      io.redeem(e => throw e, f) <-> io.map(f)
    }
  }

  testAsync("IO#redeem(f, identity) <-> IO#handleError") { implicit ec =>
    check { (io: IO[Int], f: Throwable => Int) =>
      io.redeem(f, identity) <-> io.handleError(f)
    }
  }

  testAsync("IO#redeemWith(raiseError, f) <-> IO#flatMap") { implicit ec =>
    check { (io: IO[Int], f: Int => IO[Int]) =>
      io.redeemWith(IO.raiseError, f) <-> io.flatMap(f)
    }
  }

  testAsync("IO#redeemWith(f, pure) <-> IO#handleErrorWith") { implicit ec =>
    check { (io: IO[Int], f: Throwable => IO[Int]) =>
      io.redeemWith(f, IO.pure) <-> io.handleErrorWith(f)
    }
=======
  test("runSyncStep pure produces right IO") {
    IO.pure(42).runSyncStep.unsafeRunSync() shouldBe Right(42)
  }

  test("runSyncStep raiseError produces error IO") {
    val e = new Exception
    IO.raiseError(e).runSyncStep.attempt.unsafeRunSync() shouldBe Left(e)
  }

  test("runSyncStep delay produces right IO") {
    var v = 42
    val io = (IO { v += 1 }).runSyncStep
    v shouldBe 42
    io.unsafeRunSync() shouldBe Right(())
    v shouldBe 43
    io.unsafeRunSync() shouldBe Right(())
    v shouldBe 44
  }

  test("runSyncStep runs bind chain") {
    var v = 42
    val tsk = IO.pure(42).flatMap { x =>
      (IO { v += x }).flatMap { _ =>
        IO.pure(x)
      }
    }
    val io = tsk.runSyncStep
    v shouldBe 42
    io.unsafeRunSync() shouldBe Right(42)
    v shouldBe 84
    io.unsafeRunSync() shouldBe Right(42)
    v shouldBe 126
>>>>>>> ab3ba3a2
  }
}

object IOTests {
  /** Implementation for testing default methods. */
  val ioEffectDefaults = new Effect[IO] {
    private val ref = implicitly[Effect[IO]]

    def async[A](k: ((Either[Throwable, A]) => Unit) => Unit): IO[A] =
      ref.async(k)
    def raiseError[A](e: Throwable): IO[A] =
      ref.raiseError(e)
    def handleErrorWith[A](fa: IO[A])(f: (Throwable) => IO[A]): IO[A] =
      ref.handleErrorWith(fa)(f)
    def pure[A](x: A): IO[A] =
      ref.pure(x)
    def flatMap[A, B](fa: IO[A])(f: (A) => IO[B]): IO[B] =
      ref.flatMap(fa)(f)
    def tailRecM[A, B](a: A)(f: (A) => IO[Either[A, B]]): IO[B] =
      ref.tailRecM(a)(f)
    def runAsync[A](fa: IO[A])(cb: (Either[Throwable, A]) => IO[Unit]): IO[Unit] =
      ref.runAsync(fa)(cb)
    def runSyncStep[A](fa: IO[A]): IO[Either[IO[A], A]] =
      ref.runSyncStep(fa)
    def suspend[A](thunk: =>IO[A]): IO[A] =
      ref.suspend(thunk)
    def runCancelable[A](fa: IO[A])(cb: Either[Throwable, A] => IO[Unit]): IO[IO[Unit]] =
      fa.runCancelable(cb)
    def cancelable[A](k: (Either[Throwable, A] => Unit) => IO[Unit]): IO[A] =
      IO.cancelable(k)
    def start[A](fa: IO[A]): IO[Fiber[IO, A]] =
      fa.start
    def bracketCase[A, B](acquire: IO[A])
      (use: A => IO[B])
      (release: (A, ExitCase[Throwable]) => IO[Unit]): IO[B] =
      ref.bracketCase(acquire)(use)(release)
  }
}<|MERGE_RESOLUTION|>--- conflicted
+++ resolved
@@ -576,7 +576,6 @@
     p.future.value shouldBe None
   }
 
-<<<<<<< HEAD
   testAsync("IO#redeem(throw, f) <-> IO#map") { implicit ec =>
     check { (io: IO[Int], f: Int => Int) =>
       io.redeem(e => throw e, f) <-> io.map(f)
@@ -599,8 +598,8 @@
     check { (io: IO[Int], f: Throwable => IO[Int]) =>
       io.redeemWith(f, IO.pure) <-> io.handleErrorWith(f)
     }
-=======
-  test("runSyncStep pure produces right IO") {
+
+    test("runSyncStep pure produces right IO") {
     IO.pure(42).runSyncStep.unsafeRunSync() shouldBe Right(42)
   }
 
@@ -632,7 +631,6 @@
     v shouldBe 84
     io.unsafeRunSync() shouldBe Right(42)
     v shouldBe 126
->>>>>>> ab3ba3a2
   }
 }
 
